<?php defined('SYSPATH') or die('No direct script access.');
/**
 * Kohana Cache Sqlite Driver
 *
 * Requires SQLite3 and PDO
 *
 * @package    Kohana/Cache
 * @category   Base
 * @author     Kohana Team
 * @copyright  (c) 2009-2010 Kohana Team
 * @license    http://kohanaphp.com/license
 */
class Kohana_Cache_Sqlite extends Cache implements Cache_Tagging, Cache_GarbageCollect {

	/**
	 * Database resource
	 *
	 * @var  PDO
	 */
	protected $_db;

	/**
	 * Sets up the PDO SQLite table and
	 * initialises the PDO connection
	 *
<<<<<<< HEAD
	 * @param  array     configuration
	 * @throws  Cache_Exception
=======
	 * @param  array  $config  configuration
	 * @throws  Kohana_Cache_Exception
>>>>>>> ea8342e7
	 */
	protected function __construct(array $config)
	{
		parent::__construct($config);

		$database = Arr::get($this->_config, 'database', NULL);

		if ($database === NULL)
		{
			throw new Cache_Exception('Database path not available in Kohana Cache configuration');
		}

		// Load new Sqlite DB
		$this->_db = new PDO('sqlite:'.$database);

		// Test for existing DB
		$result = $this->_db->query("SELECT * FROM sqlite_master WHERE name = 'caches' AND type = 'table'")->fetchAll();

		// If there is no table, create a new one
		if (0 == count($result))
		{
			$database_schema = Arr::get($this->_config, 'schema', NULL);

			if ($database_schema === NULL)
			{
				throw new Cache_Exception('Database schema not found in Kohana Cache configuration');
			}

			try
			{
				// Create the caches table
				$this->_db->query(Arr::get($this->_config, 'schema', NULL));
			}
			catch (PDOException $e)
			{
				throw new Cache_Exception('Failed to create new SQLite caches table with the following error : :error', array(':error' => $e->getMessage()));
			}
		}
	}

	/**
	 * Retrieve a value based on an id
	 *
	 * @param   string  $id       id
	 * @param   string  $default  default [Optional] Default value to return if id not found
	 * @return  mixed
	 * @throws  Cache_Exception
	 */
	public function get($id, $default = NULL)
	{
		// Prepare statement
		$statement = $this->_db->prepare('SELECT id, expiration, cache FROM caches WHERE id = :id LIMIT 0, 1');

		// Try and load the cache based on id
		try
		{
			$statement->execute(array(':id' => $this->_sanitize_id($id)));
		}
		catch (PDOException $e)
		{
			throw new Cache_Exception('There was a problem querying the local SQLite3 cache. :error', array(':error' => $e->getMessage()));
		}

		if ( ! $result = $statement->fetch(PDO::FETCH_OBJ))
		{
			return $default;
		}

		// If the cache has expired
		if ($result->expiration != 0 and $result->expiration <= time())
		{
			// Delete it and return default value
			$this->delete($id);
			return $default;
		}
		// Otherwise return cached object
		else
		{
			// Disable notices for unserializing
			$ER = error_reporting(~E_NOTICE);

			// Return the valid cache data
			$data = unserialize($result->cache);

			// Turn notices back on
			error_reporting($ER);

			// Return the resulting data
			return $data;
		}
	}

	/**
	 * Set a value based on an id. Optionally add tags.
	 *
	 * @param   string   $id        id
	 * @param   mixed    $data      data
	 * @param   integer  $lifetime  lifetime [Optional]
	 * @return  boolean
	 */
	public function set($id, $data, $lifetime = NULL)
	{
		return (bool) $this->set_with_tags($id, $data, $lifetime);
	}

	/**
	 * Delete a cache entry based on id
	 *
	 * @param   string  $id  id
	 * @return  boolean
	 * @throws  Cache_Exception
	 */
	public function delete($id)
	{
		// Prepare statement
		$statement = $this->_db->prepare('DELETE FROM caches WHERE id = :id');

		// Remove the entry
		try
		{
			$statement->execute(array(':id' => $this->_sanitize_id($id)));
		}
		catch (PDOException $e)
		{
			throw new Cache_Exception('There was a problem querying the local SQLite3 cache. :error', array(':error' => $e->getMessage()));
		}

		return (bool) $statement->rowCount();
	}

	/**
	 * Delete all cache entries
	 *
	 * @return  boolean
	 */
	public function delete_all()
	{
		// Prepare statement
		$statement = $this->_db->prepare('DELETE FROM caches');

		// Remove the entry
		try
		{
			$statement->execute();
		}
		catch (PDOException $e)
		{
			throw new Cache_Exception('There was a problem querying the local SQLite3 cache. :error', array(':error' => $e->getMessage()));
		}

		return (bool) $statement->rowCount();
	}

	/**
	 * Set a value based on an id. Optionally add tags.
	 *
	 * @param   string   $id        id
	 * @param   mixed    $data      data
	 * @param   integer  $lifetime  lifetime [Optional]
	 * @param   array    $tags      tags [Optional]
	 * @return  boolean
	 * @throws  Cache_Exception
	 */
	public function set_with_tags($id, $data, $lifetime = NULL, array $tags = NULL)
	{
		// Serialize the data
		$data = serialize($data);

		// Normalise tags
		$tags = (NULL === $tags) ? NULL : ('<'.implode('>,<', $tags).'>');

		// Setup lifetime
		if ($lifetime === NULL)
		{
			$lifetime = (0 === Arr::get('default_expire', NULL)) ? 0 : (Arr::get($this->_config, 'default_expire', Cache::DEFAULT_EXPIRE) + time());
		}
		else
		{
			$lifetime = (0 === $lifetime) ? 0 : ($lifetime + time());
		}

		// Prepare statement
		// $this->exists() may throw Cache_Exception, no need to catch/rethrow
		$statement = $this->exists($id) ? $this->_db->prepare('UPDATE caches SET expiration = :expiration, cache = :cache, tags = :tags WHERE id = :id') : $this->_db->prepare('INSERT INTO caches (id, cache, expiration, tags) VALUES (:id, :cache, :expiration, :tags)');

		// Try to insert
		try
		{
			$statement->execute(array(':id' => $this->_sanitize_id($id), ':cache' => $data, ':expiration' => $lifetime, ':tags' => $tags));
		}
		catch (PDOException $e)
		{
			throw new Cache_Exception('There was a problem querying the local SQLite3 cache. :error', array(':error' => $e->getMessage()));
		}

		return (bool) $statement->rowCount();
	}

	/**
	 * Delete cache entries based on a tag
	 *
	 * @param   string  $tag  tag
	 * @return  boolean
	 * @throws  Cache_Exception
	 */
	public function delete_tag($tag)
	{
		// Prepare the statement
		$statement = $this->_db->prepare('DELETE FROM caches WHERE tags LIKE :tag');

		// Try to delete
		try
		{
			$statement->execute(array(':tag' => "%<{$tag}>%"));
		}
		catch (PDOException $e)
		{
			throw new Cache_Exception('There was a problem querying the local SQLite3 cache. :error', array(':error' => $e->getMessage()));
		}

		return (bool) $statement->rowCount();
	}

	/**
	 * Find cache entries based on a tag
	 *
	 * @param   string  $tag  tag
	 * @return  array
	 * @throws  Cache_Exception
	 */
	public function find($tag)
	{
		// Prepare the statement
		$statement = $this->_db->prepare('SELECT id, cache FROM caches WHERE tags LIKE :tag');

		// Try to find
		try
		{
			if ( ! $statement->execute(array(':tag' => "%<{$tag}>%")))
			{
				return array();
			}
		}
		catch (PDOException $e)
		{
			throw new Cache_Exception('There was a problem querying the local SQLite3 cache. :error', array(':error' => $e->getMessage()));
		}

		$result = array();

		while ($row = $statement->fetchObject())
		{
			// Disable notices for unserializing
			$ER = error_reporting(~E_NOTICE);

			$result[$row->id] = unserialize($row->cache);

			// Turn notices back on
			error_reporting($ER);
		}

		return $result;
	}

	/**
	 * Garbage collection method that cleans any expired
	 * cache entries from the cache.
	 *
	 * @return  void
	 */
	public function garbage_collect()
	{
		// Create the sequel statement
		$statement = $this->_db->prepare('DELETE FROM caches WHERE expiration < :expiration');

		try
		{
			$statement->execute(array(':expiration' => time()));
		}
		catch (PDOException $e)
		{
			throw new Cache_Exception('There was a problem querying the local SQLite3 cache. :error', array(':error' => $e->getMessage()));
		}
	}

	/**
	 * Tests whether an id exists or not
	 *
	 * @param   string  $id  id
	 * @return  boolean
	 * @throws  Cache_Exception
	 */
	protected function exists($id)
	{
		$statement = $this->_db->prepare('SELECT id FROM caches WHERE id = :id');
		try
		{
			$statement->execute(array(':id' => $this->_sanitize_id($id)));
		}
		catch (PDOExeption $e)
		{
			throw new Cache_Exception('There was a problem querying the local SQLite3 cache. :error', array(':error' => $e->getMessage()));
		}

		return (bool) $statement->fetchAll();
	}
}<|MERGE_RESOLUTION|>--- conflicted
+++ resolved
@@ -23,13 +23,8 @@
 	 * Sets up the PDO SQLite table and
 	 * initialises the PDO connection
 	 *
-<<<<<<< HEAD
-	 * @param  array     configuration
-	 * @throws  Cache_Exception
-=======
 	 * @param  array  $config  configuration
-	 * @throws  Kohana_Cache_Exception
->>>>>>> ea8342e7
+	 * @throws  Cache_Exception
 	 */
 	protected function __construct(array $config)
 	{
