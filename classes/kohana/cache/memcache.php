--- conflicted
+++ resolved
@@ -109,13 +109,8 @@
 	/**
 	 * Constructs the memcache Kohana_Cache object
 	 *
-<<<<<<< HEAD
-	 * @param   array     configuration
+	 * @param   array  $config  configuration
 	 * @throws  Cache_Exception
-=======
-	 * @param   array  $config  configuration
-	 * @throws  Kohana_Cache_Exception
->>>>>>> ea8342e7
 	 */
 	protected function __construct(array $config)
 	{
