<?php defined('SYSPATH') or die('No direct script access.');
/**
 * [Kohana Cache](api/Kohana_Cache) Memcache driver,
 * 
 * ### Supported cache engines
 * 
 * *  [Memcache](http://www.php.net/manual/en/book.memcache.php)
 * *  [Memcached-tags](http://code.google.com/p/memcached-tags/)
 * 
 * ### Configuration example
 * 
 * Below is an example of a _memcache_ server configuration.
 * 
 *     return array(
 *          'default'   => array(                          // Default group
 *                  'driver'         => 'memcache',        // using Memcache driver
 *                  'servers'        => array(             // Available server definitions
 *                         // First memcache server server
 *                         array(
 *                              'host'             => 'localhost',
 *                              'port'             => 11211,
 *                              'persistent'       => FALSE
 *                              'weight'           => 1,
 *                              'timeout'          => 1,
 *                              'retry_interval'   => 15,
 *                              'status'           => TRUE,
 *				'instant_death'	   => TRUE,
 *                              'failure_callback' => array('className', 'classMethod')
 *                         ),
 *                         // Second memcache server
 *                         array(
 *                              'host'             => '192.168.1.5',
 *                              'port'             => 22122,
 *                              'persistent'       => TRUE
 *                         )
 *                  ),
 *                  'compression'    => FALSE,             // Use compression?
 *           ),
 *     )
 * 
 * In cases where only one cache group is required, if the group is named `default` there is
 * no need to pass the group name when instantiating a cache instance.
 * 
 * #### General cache group configuration settings
 * 
 * Below are the settings available to all types of cache driver.
 * 
 * Name           | Required | Description
 * -------------- | -------- | ---------------------------------------------------------------
 * driver         | __YES__  | (_string_) The driver type to use
 * servers        | __YES__  | (_array_) Associative array of server details, must include a __host__ key. (see _Memcache server configuration_ below)
 * compression    | __NO__   | (_boolean_) Use data compression when caching
 * 
 * #### Memcache server configuration
 * 
 * The following settings should be used when defining each memcache server
 * 
 * Name             | Required | Description
 * ---------------- | -------- | ---------------------------------------------------------------
 * host             | __YES__  | (_string_) The host of the memcache server, i.e. __localhost__; or __127.0.0.1__; or __memcache.domain.tld__
 * port             | __NO__   | (_integer_) Point to the port where memcached is listening for connections. Set this parameter to 0 when using UNIX domain sockets.  Default __11211__
 * persistent       | __NO__   | (_boolean_) Controls the use of a persistent connection. Default __TRUE__
 * weight           | __NO__   | (_integer_) Number of buckets to create for this server which in turn control its probability of it being selected. The probability is relative to the total weight of all servers. Default __1__
 * timeout          | __NO__   | (_integer_) Value in seconds which will be used for connecting to the daemon. Think twice before changing the default value of 1 second - you can lose all the advantages of caching if your connection is too slow. Default __1__
 * retry_interval   | __NO__   | (_integer_) Controls how often a failed server will be retried, the default value is 15 seconds. Setting this parameter to -1 disables automatic retry. Default __15__
 * status           | __NO__   | (_boolean_) Controls if the server should be flagged as online. Default __TRUE__
 * failure_callback | __NO__   | (_[callback](http://www.php.net/manual/en/language.pseudo-types.php#language.types.callback)_) Allows the user to specify a callback function to run upon encountering an error. The callback is run before failover is attempted. The function takes two parameters, the hostname and port of the failed server. Default __NULL__
 * 
 * ### System requirements
 * 
 * *  Kohana 3.0.x
 * *  PHP 5.2.4 or greater
 * *  Memcache (plus Memcached-tags for native tagging support)
 * *  Zlib
 * 
 * @package    Kohana/Cache
 * @category   Base
 * @version    2.0
 * @author     Kohana Team
 * @copyright  (c) 2009-2010 Kohana Team
 * @license    http://kohanaphp.com/license
 */
class Kohana_Cache_Memcache extends Cache {

	// Memcache has a maximum cache lifetime of 30 days
	const CACHE_CEILING = 2592000;

	/**
	 * Memcache resource
	 *
	 * @var Memcache
	 */
	protected $_memcache;

	/**
	 * Flags to use when storing values
	 *
	 * @var string
	 */
	protected $_flags;

	/**
	 * The default configuration for the memcached server
	 *
	 * @var array
	 */
	protected $_default_config = array();

	/**
	 * Constructs the memcache Kohana_Cache object
	 *
	 * @param   array     configuration
	 * @throws  Kohana_Cache_Exception
	 */
	protected function __construct(array $config)
	{
		// Check for the memcache extention
		if ( ! extension_loaded('memcache'))
		{
			throw new Kohana_Cache_Exception('Memcache PHP extention not loaded');
		}

		parent::__construct($config);

		// Setup Memcache
		$this->_memcache = new Memcache;

		// Load servers from configuration
		$servers = Arr::get($this->_config, 'servers', NULL);

		if ( ! $servers)
		{
			// Throw an exception if no server found
			throw new Kohana_Cache_Exception('No Memcache servers defined in configuration');
		}

		// Setup default server configuration
<<<<<<< HEAD
		$this->_default_config = array(
				'host'             => 'localhost',
				'port'             => 11211,
				'persistent'       => FALSE,
				'weight'           => 1,
				'timeout'          => 1,
				'retry_interval'   => 15,
				'status'           => TRUE,
				'instant_death'	   => TRUE,
				'failure_callback' => array($this, '_failed_request'),
=======
		$config = array(
			'host'             => 'localhost',
			'port'             => 11211,
			'persistent'       => FALSE,
			'weight'           => 1,
			'timeout'          => 1,
			'retry_interval'   => 15,
			'status'           => TRUE,
			'failure_callback' => array($this, '_failed_request'),
>>>>>>> c94e9628
		);

		// Add the memcache servers to the pool
		foreach ($servers as $server)
		{
			// Merge the defined config with defaults
			$server += $this->_default_config;

			if ( ! $this->_memcache->addServer($server['host'], $server['port'], $server['persistent'], $server['weight'], $server['timeout'], $server['retry_interval'], $server['status'], $server['failure_callback']))
			{
				throw new Kohana_Cache_Exception('Memcache could not connect to host \':host\' using port \':port\'', array(':host' => $server['host'], ':port' => $server['port']));
			}
		}

		// Setup the flags
		$this->_flags = Arr::get($this->_config, 'compression', FALSE) ? MEMCACHE_COMPRESSED : FALSE;
	}

	/**
	 * Retrieve a cached value entry by id.
	 * 
	 *     // Retrieve cache entry from memcache group
	 *     $data = Cache::instance('memcache')->get('foo');
	 * 
	 *     // Retrieve cache entry from memcache group and return 'bar' if miss
	 *     $data = Cache::instance('memcache')->get('foo', 'bar');
	 *
	 * @param   string   id of cache to entry
	 * @param   string   default value to return if cache miss
	 * @return  mixed
	 * @throws  Kohana_Cache_Exception
	 */
	public function get($id, $default = NULL)
	{
		// Get the value from Memcache
		$value = $this->_memcache->get($this->_sanitize_id($id));

		// If the value wasn't found, normalise it
		if ($value === FALSE)
		{
			$value = (NULL === $default) ? NULL : $default;
		}

		// Return the value
		return $value;
	}

	/**
	 * Set a value to cache with id and lifetime
	 * 
	 *     $data = 'bar';
	 * 
	 *     // Set 'bar' to 'foo' in memcache group for 10 minutes
	 *     if (Cache::instance('memcache')->set('foo', $data, 600))
	 *     {
	 *          // Cache was set successfully
	 *          return
	 *     }
	 *
	 * @param   string   id of cache entry
	 * @param   mixed    data to set to cache
	 * @param   integer  lifetime in seconds, maximum value 2592000
	 * @return  boolean
	 */
	public function set($id, $data, $lifetime = 3600)
	{
		// If the lifetime is greater than the ceiling
		if ($lifetime > Cache_Memcache::CACHE_CEILING)
		{
			// Set the lifetime to maximum cache time
			$lifetime = Cache_Memcache::CACHE_CEILING + time();
		}
		// Else if the lifetime is greater than zero
		elseif ($lifetime > 0)
		{
			$lifetime += time();
		}
		// Else
		else
		{
			// Normalise the lifetime
			$lifetime = 0;
		}

		// Set the data to memcache
		return $this->_memcache->set($this->_sanitize_id($id), $data, $this->_flags, $lifetime);
	}

	/**
	 * Delete a cache entry based on id
	 * 
	 *     // Delete the 'foo' cache entry immediately
	 *     Cache::instance('memcache')->delete('foo');
	 * 
	 *     // Delete the 'bar' cache entry after 30 seconds
	 *     Cache::instance('memcache')->delete('bar', 30);
	 *
	 * @param   string   id of entry to delete
	 * @param   integer  timeout of entry, if zero item is deleted immediately, otherwise the item will delete after the specified value in seconds
	 * @return  boolean
	 */
	public function delete($id, $timeout = 0)
	{
		// Delete the id
		return $this->_memcache->delete($this->_sanitize_id($id), $timeout);
	}

	/**
	 * Delete all cache entries.
	 * 
	 * Beware of using this method when
	 * using shared memory cache systems, as it will wipe every
	 * entry within the system for all clients.
	 * 
	 *     // Delete all cache entries in the default group
	 *     Cache::instance('memcache')->delete_all();
	 *
	 * @return  boolean
	 */
	public function delete_all()
	{
		$result = $this->_memcache->flush();

		// We must sleep after flushing, or overwriting will not work!
		// @see http://php.net/manual/en/function.memcache-flush.php#81420
		sleep(1);

		return $result;
	}

	/**
	 * Callback method for Memcache::failure_callback to use if any Memcache call
	 * on a particular server fails. This method switches off that instance of the
	 * server if the configuration setting `instant_death` is set to `TRUE`.
	 *
	 * @param   string   hostname 
	 * @param   integer  port 
	 * @return  void|boolean
	 * @since   3.0.8
	 */
<<<<<<< HEAD
	public function _failed_request($hostname, $port)
=======
	protected function _failed_request($hostname, $port)
>>>>>>> c94e9628
	{
		if ( ! $this->_config['instant_death'])
			return; 

		// Setup non-existent host
		$host = FALSE;

		// Get host settings from configuration
		foreach ($this->_config['servers'] as $server)
		{
<<<<<<< HEAD
			// Merge the defaults, since they won't always be set
			$server += $this->_default_config;
			// We're looking at the failed server
			if ($hostname == $server['host'] and $port == $server['port'])
			{
				// Server to disable, since it failed
=======
			if ($hostname == $server['host'] and $port == $server['port'])
			{
>>>>>>> c94e9628
				$host = $server;
				continue;
			}
		}

		if ( ! $host)
			return;
		else
		{
			return $this->_memcache->setServerParams(
				$host['host'],
				$host['port'],
				$host['timeout'],
				$host['retry_interval'],
<<<<<<< HEAD
				FALSE, // Server is offline
=======
				FALSE,
>>>>>>> c94e9628
				array($this, '_failed_request'
				));
		}
	}
}<|MERGE_RESOLUTION|>--- conflicted
+++ resolved
@@ -135,7 +135,6 @@
 		}
 
 		// Setup default server configuration
-<<<<<<< HEAD
 		$this->_default_config = array(
 				'host'             => 'localhost',
 				'port'             => 11211,
@@ -146,17 +145,6 @@
 				'status'           => TRUE,
 				'instant_death'	   => TRUE,
 				'failure_callback' => array($this, '_failed_request'),
-=======
-		$config = array(
-			'host'             => 'localhost',
-			'port'             => 11211,
-			'persistent'       => FALSE,
-			'weight'           => 1,
-			'timeout'          => 1,
-			'retry_interval'   => 15,
-			'status'           => TRUE,
-			'failure_callback' => array($this, '_failed_request'),
->>>>>>> c94e9628
 		);
 
 		// Add the memcache servers to the pool
@@ -297,11 +285,7 @@
 	 * @return  void|boolean
 	 * @since   3.0.8
 	 */
-<<<<<<< HEAD
 	public function _failed_request($hostname, $port)
-=======
-	protected function _failed_request($hostname, $port)
->>>>>>> c94e9628
 	{
 		if ( ! $this->_config['instant_death'])
 			return; 
@@ -312,17 +296,12 @@
 		// Get host settings from configuration
 		foreach ($this->_config['servers'] as $server)
 		{
-<<<<<<< HEAD
 			// Merge the defaults, since they won't always be set
 			$server += $this->_default_config;
 			// We're looking at the failed server
 			if ($hostname == $server['host'] and $port == $server['port'])
 			{
 				// Server to disable, since it failed
-=======
-			if ($hostname == $server['host'] and $port == $server['port'])
-			{
->>>>>>> c94e9628
 				$host = $server;
 				continue;
 			}
@@ -337,11 +316,7 @@
 				$host['port'],
 				$host['timeout'],
 				$host['retry_interval'],
-<<<<<<< HEAD
 				FALSE, // Server is offline
-=======
-				FALSE,
->>>>>>> c94e9628
 				array($this, '_failed_request'
 				));
 		}
