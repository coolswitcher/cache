--- conflicted
+++ resolved
@@ -74,11 +74,7 @@
 
 		try
 		{
-<<<<<<< HEAD
-			$directory = Arr::get($this->_config, 'cache_dir', APPPATH.Cache_File::CACHE_DIR);
-=======
 			$directory = Arr::get($this->_config, 'cache_dir', Kohana::$cache_dir);
->>>>>>> 8873f935
 			$this->_cache_dir = new SplFileInfo($directory);
 		}
 		// PHP < 5.3 exception handle
@@ -89,16 +85,7 @@
 		// PHP >= 5.3 exception handle
 		catch (UnexpectedValueException $e)
 		{
-<<<<<<< HEAD
-			if ( ! mkdir($directory, 0777, TRUE))
-			{
-				throw new Kohana_Cache_Exception('Failed to create the defined cache directory : :directory', array(':directory' => $directory));
-			}
-			chmod($directory, 0777);
-			$this->_cache_dir = new SplFileInfo($directory);
-=======
 			$this->_cache_dir = $this->_make_directory($directory, 0777, TRUE);
->>>>>>> 8873f935
 		}
 
 		// If the defined directory is a file, get outta here
